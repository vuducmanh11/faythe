# Global configuration
global:
  # Example:
  # "www.example.com"
  # "([a-z]+).domain.com"
  # The regex has to follow Golang regex convention
  remote_host_pattern: "192.168.(128|129).*"
  basic_auth:
    username: "admin"
    password: "notverysecurepassword"

# Etcd configuration
etcd:
<<<<<<< HEAD
<<<<<<< HEAD
  endpoints: ["127.0.01:2379"]
=======
  endpoints: ["etcd:2379"]
>>>>>>> Add docker-compose file for cluster
=======
  endpoints: ["etcd:2379"]
>>>>>>> ed32f04b
  auto_sync_interval: 30s
  dial_timeout: 2s
  dial_keep_alive_time: 2s
  dial_keep_alive_timeout: 6s<|MERGE_RESOLUTION|>--- conflicted
+++ resolved
@@ -11,15 +11,7 @@
 
 # Etcd configuration
 etcd:
-<<<<<<< HEAD
-<<<<<<< HEAD
-  endpoints: ["127.0.01:2379"]
-=======
   endpoints: ["etcd:2379"]
->>>>>>> Add docker-compose file for cluster
-=======
-  endpoints: ["etcd:2379"]
->>>>>>> ed32f04b
   auto_sync_interval: 30s
   dial_timeout: 2s
   dial_keep_alive_time: 2s
