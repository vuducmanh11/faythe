--- conflicted
+++ resolved
@@ -13,24 +13,12 @@
 
 ## What is Faythe?
 
-<<<<<<< HEAD
 * A ~~simple~~ Golang web api.
 * The name is inspired by a character in cryptology. Check [wiki - section Cast of character](https://en.wikipedia.org/wiki/Alice_and_Bob) for more details.
 
 > **TL;DR**:
 > * Q: What is Faythe?
 > * A: A trusted advisor, courier or intermediary. Faythe is used infrequently, and is associated with Faith and Faithfulness. Faythe may be a repository of key service or courier of shared secrets.
-=======
-* A ~~simple~~ Golang web api (It is used to be simple but not anymore)
-* The name is inspired by a character in cryptology.
-
-<details>
-    <summary>Who is Faythe</summary>
-    <p>
-    <b>Faythe</b>: A trusted advisor, courier or intermediary. Faythe is used infrequently, and is associated with Faith and Faithfulness. Faythe may be a repository of key service or courier of shared secrets.)
-    </p>
-</details>
->>>>>>> 040b388e
 
 ## Features
 
